--- conflicted
+++ resolved
@@ -400,11 +400,7 @@
 
       result = DNSpacket.parse_opt_rr(%{}, opt_data)
       assert map_size(result) == 2
-<<<<<<< HEAD
-      assert Map.has_key?(result, :ecs)
-=======
       assert Map.has_key?(result, :edns_client_subnet)
->>>>>>> 35800f6b
       assert Map.has_key?(result, :cookie)
     end
 
@@ -464,13 +460,8 @@
       assert known_count + unknown_count == 20
 
       # Verify a few specific options - now using tuple format
-<<<<<<< HEAD
-      {ecs_key, ecs_opt} = Enum.find(result, fn {key, _} -> key == :ecs end)
-      assert ecs_key == :ecs
-=======
       {ecs_key, ecs_opt} = Enum.find(result, fn {key, _} -> key == :edns_client_subnet end)
       assert ecs_key == :edns_client_subnet
->>>>>>> 35800f6b
       assert ecs_opt.family == 1
       assert ecs_opt.source_prefix == 24
 
@@ -704,19 +695,11 @@
         dnssec: 1,
         z: 0,
         options: %{
-<<<<<<< HEAD
-          ecs: %{family: 1, client_subnet: {192, 168, 1, 0}, source_prefix: 24, scope_prefix: 0},
-          cookie: %{client: <<1, 2, 3, 4, 5, 6, 7, 8>>, server: nil},
-          nsid: "server1",
-          extended_dns_error: %{info_code: 18, extra_text: "Blocked"},
-          tcp_keepalive: %{timeout: 300},
-=======
           edns_client_subnet: %{family: 1, client_subnet: {192, 168, 1, 0}, source_prefix: 24, scope_prefix: 0},
           cookie: %{client: <<1, 2, 3, 4, 5, 6, 7, 8>>, server: nil},
           nsid: "server1",
           extended_dns_error: %{info_code: 18, extra_text: "Blocked"},
           edns_tcp_keepalive: %{timeout: 300},
->>>>>>> 35800f6b
           padding: %{length: 4},
           dau: %{algorithms: [7, 8, 10]},
           dhu: %{algorithms: [1, 2]},
@@ -870,11 +853,7 @@
           dnssec: 0,
           z: 0,
           rdata: %{
-<<<<<<< HEAD
-            ecs: %{family: 1, client_subnet: {192, 168, 1, 0}, source_prefix: 24, scope_prefix: 0}
-=======
             edns_client_subnet: %{family: 1, client_subnet: {192, 168, 1, 0}, source_prefix: 24, scope_prefix: 0}
->>>>>>> 35800f6b
           }
         }
       ]
@@ -891,11 +870,7 @@
         %{
           type: :opt,
           rdata: %{
-<<<<<<< HEAD
-            ecs: %{family: 2, client_subnet: {0x2001, 0xdb8, 0x1234, 0, 0, 0, 0, 0}, source_prefix: 48, scope_prefix: 0}
-=======
             edns_client_subnet: %{family: 2, client_subnet: {0x2001, 0xdb8, 0x1234, 0, 0, 0, 0, 0}, source_prefix: 48, scope_prefix: 0}
->>>>>>> 35800f6b
           }
         }
       ]
@@ -1026,11 +1001,7 @@
         %{
           type: :opt,
           rdata: %{
-<<<<<<< HEAD
-            tcp_keepalive: %{timeout: 300}
-=======
             edns_tcp_keepalive: %{timeout: 300}
->>>>>>> 35800f6b
           }
         }
       ]
@@ -1044,11 +1015,7 @@
         %{
           type: :opt,
           rdata: %{
-<<<<<<< HEAD
-            tcp_keepalive: %{timeout: nil}
-=======
             edns_tcp_keepalive: %{timeout: nil}
->>>>>>> 35800f6b
           }
         }
       ]
@@ -1063,11 +1030,7 @@
         %{
           type: :opt,
           rdata: %{
-<<<<<<< HEAD
-            tcp_keepalive: %{timeout: nil, raw_data: <<1, 2, 3>>}
-=======
             edns_tcp_keepalive: %{timeout: nil, raw_data: <<1, 2, 3>>}
->>>>>>> 35800f6b
           }
         }
       ]
@@ -1112,11 +1075,7 @@
           type: :opt,
           payload_size: 4096,
           rdata: %{
-<<<<<<< HEAD
-            ecs: %{family: 1, client_subnet: {10, 0, 0, 0}, source_prefix: 24, scope_prefix: 0},
-=======
             edns_client_subnet: %{family: 1, client_subnet: {10, 0, 0, 0}, source_prefix: 24, scope_prefix: 0},
->>>>>>> 35800f6b
             cookie: %{client: <<1, 2, 3, 4, 5, 6, 7, 8>>, server: nil},
             nsid: "server1",
             padding: %{length: 4}
@@ -1139,11 +1098,7 @@
         %{
           type: :opt,
           rdata: %{
-<<<<<<< HEAD
-            ecs: %{family: 1, client_subnet: {0, 0, 0, 0}, source_prefix: 0, scope_prefix: 0}
-=======
             edns_client_subnet: %{family: 1, client_subnet: {0, 0, 0, 0}, source_prefix: 0, scope_prefix: 0}
->>>>>>> 35800f6b
           }
         }
       ]
@@ -1157,11 +1112,7 @@
         %{
           type: :opt,
           rdata: %{
-<<<<<<< HEAD
-            ecs: %{family: 2, client_subnet: {0, 0, 0, 0, 0, 0, 0, 0}, source_prefix: 0, scope_prefix: 0}
-=======
             edns_client_subnet: %{family: 2, client_subnet: {0, 0, 0, 0, 0, 0, 0, 0}, source_prefix: 0, scope_prefix: 0}
->>>>>>> 35800f6b
           }
         }
       ]
@@ -1175,11 +1126,7 @@
         %{
           type: :opt,
           rdata: %{
-<<<<<<< HEAD
-            ecs: %{family: 1, client_subnet: {203, 128, 0, 0}, source_prefix: 12, scope_prefix: 0}
-=======
             edns_client_subnet: %{family: 1, client_subnet: {203, 128, 0, 0}, source_prefix: 12, scope_prefix: 0}
->>>>>>> 35800f6b
           }
         }
       ]
@@ -1195,11 +1142,7 @@
         %{
           type: :opt,
           rdata: %{
-<<<<<<< HEAD
-            ecs: %{family: 2, client_subnet: {0x2001, 0x0db8, 0xF000, 0, 0, 0, 0, 0}, source_prefix: 36, scope_prefix: 0}  # 5 bytes for /36 prefix
-=======
             edns_client_subnet: %{family: 2, client_subnet: {0x2001, 0x0db8, 0xF000, 0, 0, 0, 0, 0}, source_prefix: 36, scope_prefix: 0}  # 5 bytes for /36 prefix
->>>>>>> 35800f6b
           }
         }
       ]
@@ -1217,11 +1160,7 @@
         %{
           type: :opt,
           rdata: %{
-<<<<<<< HEAD
-            ecs: %{family: 1, client_subnet: {192, 168, 1, 1}, source_prefix: 32, scope_prefix: 0}  # 6 bytes, but IPv4 only needs 4
-=======
             edns_client_subnet: %{family: 1, client_subnet: {192, 168, 1, 1}, source_prefix: 32, scope_prefix: 0}  # 6 bytes, but IPv4 only needs 4
->>>>>>> 35800f6b
           }
         }
       ]
@@ -1237,11 +1176,7 @@
         %{
           type: :opt,
           rdata: %{
-<<<<<<< HEAD
-            ecs: %{family: 2, client_subnet: {0x2001, 0x0db8, 0, 0, 0, 0, 0, 0}, source_prefix: 128, scope_prefix: 0}
-=======
             edns_client_subnet: %{family: 2, client_subnet: {0x2001, 0x0db8, 0, 0, 0, 0, 0, 0}, source_prefix: 128, scope_prefix: 0}
->>>>>>> 35800f6b
           }
         }
       ]
@@ -1257,11 +1192,7 @@
         %{
           type: :opt,
           rdata: %{
-<<<<<<< HEAD
-            ecs: %{family: 99, client_subnet: <<1, 2, 3, 4>>, source_prefix: 16, scope_prefix: 0}
-=======
             edns_client_subnet: %{family: 99, client_subnet: <<1, 2, 3, 4>>, source_prefix: 16, scope_prefix: 0}
->>>>>>> 35800f6b
           }
         }
       ]
@@ -1276,11 +1207,7 @@
         %{
           type: :opt,
           rdata: %{
-<<<<<<< HEAD
-            ecs: %{family: 1, client_subnet: {0, 0, 0, 0}, source_prefix: -1, scope_prefix: 0}
-=======
             edns_client_subnet: %{family: 1, client_subnet: {0, 0, 0, 0}, source_prefix: -1, scope_prefix: 0}
->>>>>>> 35800f6b
           }
         }
       ]
@@ -1296,11 +1223,7 @@
         %{
           type: :opt,
           rdata: %{
-<<<<<<< HEAD
-            ecs: %{family: 1, client_subnet: {192, 168, 1, 1}, source_prefix: 32, scope_prefix: 0}
-=======
             edns_client_subnet: %{family: 1, client_subnet: {192, 168, 1, 1}, source_prefix: 32, scope_prefix: 0}
->>>>>>> 35800f6b
           }
         }
       ]
@@ -1316,11 +1239,7 @@
         %{
           type: :opt,
           rdata: %{
-<<<<<<< HEAD
-            ecs: %{family: 99, client_subnet: <<192, 168>>, source_prefix: 0, scope_prefix: 0}
-=======
             edns_client_subnet: %{family: 99, client_subnet: <<192, 168>>, source_prefix: 0, scope_prefix: 0}
->>>>>>> 35800f6b
           }
         }
       ]
@@ -1431,11 +1350,7 @@
       assert length(opt_record.rdata) == 1
 
       ecs_option = hd(opt_record.rdata)
-<<<<<<< HEAD
-      assert elem(ecs_option, 0) == :ecs
-=======
       assert elem(ecs_option, 0) == :edns_client_subnet
->>>>>>> 35800f6b
       ecs_data = elem(ecs_option, 1)
       assert ecs_data.family == 1
       assert ecs_data.source_prefix == 24
@@ -1459,11 +1374,7 @@
 
       # Verify each option is present
       codes = Enum.map(opt_record.rdata, &elem(&1, 0))
-<<<<<<< HEAD
-      assert :ecs in codes
-=======
       assert :edns_client_subnet in codes
->>>>>>> 35800f6b
       assert :cookie in codes
       assert :nsid in codes
     end
@@ -2096,11 +2007,7 @@
       assert known_count + unknown_count >= 20  # At least 20 options
 
       # Verify a few specific options - now using tuple format
-<<<<<<< HEAD
-      assert Enum.any?(parsed_options, fn {key, _} -> key == :ecs end)
-=======
       assert Enum.any?(parsed_options, fn {key, _} -> key == :edns_client_subnet end)
->>>>>>> 35800f6b
       assert Enum.any?(parsed_options, fn {key, _} -> key == :cookie end)
       assert Enum.any?(parsed_options, fn {key, _} -> key == :nsid end)
       assert Enum.any?(parsed_options, fn {key, _} -> key == :dau end)
@@ -2229,11 +2136,7 @@
 
       # Verify ECS conversion
       ecs_rdata = Enum.find(opt_record.rdata, fn
-<<<<<<< HEAD
-        {:ecs, _} -> true
-=======
         {:edns_client_subnet, _} -> true
->>>>>>> 35800f6b
         _ -> false
       end)
       ecs_data = elem(ecs_rdata, 1)
@@ -2269,11 +2172,7 @@
 
       # Verify TCP keepalive conversion
       tcp_rdata = Enum.find(opt_record.rdata, fn
-<<<<<<< HEAD
-        {:tcp_keepalive, _} -> true
-=======
         {:edns_tcp_keepalive, _} -> true
->>>>>>> 35800f6b
         _ -> false
       end)
       tcp_data = elem(tcp_rdata, 1)
@@ -2323,11 +2222,7 @@
       opt_record = DNSpacket.create_edns_info_record(edns_info)
       tcp_rdata = hd(opt_record.rdata)
 
-<<<<<<< HEAD
-      assert elem(tcp_rdata, 0) == :tcp_keepalive
-=======
       assert elem(tcp_rdata, 0) == :edns_tcp_keepalive
->>>>>>> 35800f6b
       tcp_data = elem(tcp_rdata, 1)
       assert tcp_data.timeout == nil
     end
